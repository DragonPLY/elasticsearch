/*
 * Licensed to Elasticsearch under one or more contributor
 * license agreements. See the NOTICE file distributed with
 * this work for additional information regarding copyright
 * ownership. Elasticsearch licenses this file to you under
 * the Apache License, Version 2.0 (the "License"); you may
 * not use this file except in compliance with the License.
 * You may obtain a copy of the License at
 *
 *    http://www.apache.org/licenses/LICENSE-2.0
 *
 * Unless required by applicable law or agreed to in writing,
 * software distributed under the License is distributed on an
 * "AS IS" BASIS, WITHOUT WARRANTIES OR CONDITIONS OF ANY
 * KIND, either express or implied.  See the License for the
 * specific language governing permissions and limitations
 * under the License.
 */

package org.elasticsearch.index.engine;

import org.apache.logging.log4j.Logger;
import org.apache.lucene.analysis.Analyzer;
import org.apache.lucene.codecs.Codec;
import org.apache.lucene.document.Document;
import org.apache.lucene.document.Field;
import org.apache.lucene.document.NumericDocValuesField;
import org.apache.lucene.document.StoredField;
import org.apache.lucene.document.TextField;
import org.apache.lucene.index.IndexWriter;
import org.apache.lucene.index.IndexWriterConfig;
import org.apache.lucene.index.LeafReader;
import org.apache.lucene.index.LeafReaderContext;
import org.apache.lucene.index.LiveIndexWriterConfig;
import org.apache.lucene.index.MergePolicy;
import org.apache.lucene.index.Term;
import org.apache.lucene.search.IndexSearcher;
import org.apache.lucene.search.MatchAllDocsQuery;
import org.apache.lucene.search.ReferenceManager;
import org.apache.lucene.search.Sort;
import org.apache.lucene.search.TermQuery;
import org.apache.lucene.search.TotalHitCountCollector;
import org.apache.lucene.store.Directory;
import org.apache.lucene.util.Bits;
import org.apache.lucene.util.BytesRef;
import org.elasticsearch.Version;
import org.elasticsearch.action.index.IndexRequest;
import org.elasticsearch.cluster.ClusterModule;
import org.elasticsearch.cluster.metadata.IndexMetaData;
import org.elasticsearch.cluster.routing.AllocationId;
import org.elasticsearch.common.Nullable;
import org.elasticsearch.common.bytes.BytesArray;
import org.elasticsearch.common.bytes.BytesReference;
import org.elasticsearch.common.lucene.Lucene;
import org.elasticsearch.common.lucene.uid.Versions;
import org.elasticsearch.common.settings.Settings;
import org.elasticsearch.common.unit.TimeValue;
import org.elasticsearch.common.util.BigArrays;
import org.elasticsearch.common.xcontent.NamedXContentRegistry;
import org.elasticsearch.common.xcontent.XContentType;
import org.elasticsearch.core.internal.io.IOUtils;
import org.elasticsearch.index.Index;
import org.elasticsearch.index.IndexSettings;
import org.elasticsearch.index.MapperTestUtils;
import org.elasticsearch.index.VersionType;
import org.elasticsearch.index.codec.CodecService;
import org.elasticsearch.index.mapper.IdFieldMapper;
import org.elasticsearch.index.mapper.MapperService;
import org.elasticsearch.index.mapper.Mapping;
import org.elasticsearch.index.mapper.ParseContext;
import org.elasticsearch.index.mapper.ParsedDocument;
import org.elasticsearch.index.mapper.SeqNoFieldMapper;
import org.elasticsearch.index.mapper.SourceFieldMapper;
import org.elasticsearch.index.mapper.Uid;
import org.elasticsearch.index.mapper.VersionFieldMapper;
import org.elasticsearch.index.seqno.LocalCheckpointTracker;
import org.elasticsearch.index.seqno.ReplicationTracker;
import org.elasticsearch.index.seqno.SequenceNumbers;
import org.elasticsearch.index.shard.ShardId;
import org.elasticsearch.index.store.DirectoryService;
import org.elasticsearch.index.store.Store;
import org.elasticsearch.index.translog.Translog;
import org.elasticsearch.index.translog.TranslogConfig;
import org.elasticsearch.indices.breaker.NoneCircuitBreakerService;
import org.elasticsearch.test.DummyShardLock;
import org.elasticsearch.test.ESTestCase;
import org.elasticsearch.test.IndexSettingsModule;
import org.elasticsearch.threadpool.TestThreadPool;
import org.elasticsearch.threadpool.ThreadPool;
import org.junit.After;
import org.junit.Before;

import java.io.IOException;
import java.nio.charset.Charset;
import java.nio.file.Path;
import java.util.ArrayList;
import java.util.Arrays;
import java.util.Collections;
import java.util.HashMap;
import java.util.HashSet;
import java.util.List;
import java.util.Map;
import java.util.Set;
import java.util.concurrent.CountDownLatch;
import java.util.concurrent.atomic.AtomicInteger;
import java.util.concurrent.atomic.AtomicLong;
import java.util.function.BiFunction;
import java.util.function.Function;
import java.util.function.LongSupplier;
import java.util.function.ToLongBiFunction;
import java.util.stream.Collectors;

import static java.util.Collections.emptyList;
import static java.util.Collections.shuffle;
import static org.elasticsearch.index.engine.Engine.Operation.Origin.PRIMARY;
import static org.elasticsearch.index.engine.Engine.Operation.Origin.REPLICA;
import static org.elasticsearch.index.translog.TranslogDeletionPolicies.createTranslogDeletionPolicy;
import static org.hamcrest.Matchers.equalTo;
import static org.hamcrest.Matchers.notNullValue;

public abstract class EngineTestCase extends ESTestCase {

    protected final ShardId shardId = new ShardId(new Index("index", "_na_"), 0);
    protected final AllocationId allocationId = AllocationId.newInitializing();
    protected static final IndexSettings INDEX_SETTINGS = IndexSettingsModule.newIndexSettings("index", Settings.EMPTY);

    protected ThreadPool threadPool;

    protected Store store;
    protected Store storeReplica;

    protected InternalEngine engine;
    protected InternalEngine replicaEngine;

    protected IndexSettings defaultSettings;
    protected String codecName;
    protected Path primaryTranslogDir;
    protected Path replicaTranslogDir;
    // A default primary term is used by engine instances created in this test.
    protected AtomicLong primaryTerm = new AtomicLong();

    protected static void assertVisibleCount(Engine engine, int numDocs) throws IOException {
        assertVisibleCount(engine, numDocs, true);
    }

    protected static void assertVisibleCount(Engine engine, int numDocs, boolean refresh) throws IOException {
        if (refresh) {
            engine.refresh("test");
        }
        try (Engine.Searcher searcher = engine.acquireSearcher("test")) {
            final TotalHitCountCollector collector = new TotalHitCountCollector();
            searcher.searcher().search(new MatchAllDocsQuery(), collector);
            assertThat(collector.getTotalHits(), equalTo(numDocs));
        }
    }

    protected Settings indexSettings() {
        // TODO randomize more settings
        return Settings.builder()
            .put(IndexSettings.INDEX_GC_DELETES_SETTING.getKey(), "1h") // make sure this doesn't kick in on us
            .put(EngineConfig.INDEX_CODEC_SETTING.getKey(), codecName)
            .put(IndexMetaData.SETTING_VERSION_CREATED, Version.CURRENT)
            .put(IndexSettings.MAX_REFRESH_LISTENERS_PER_SHARD.getKey(),
                between(10, 10 * IndexSettings.MAX_REFRESH_LISTENERS_PER_SHARD.get(Settings.EMPTY)))
            .put(IndexSettings.INDEX_SOFT_DELETES_SETTING.getKey(), randomBoolean())
            .put(IndexSettings.INDEX_SOFT_DELETES_RETENTION_OPERATIONS_SETTING.getKey(),
                randomBoolean() ? IndexSettings.INDEX_SOFT_DELETES_RETENTION_OPERATIONS_SETTING.get(Settings.EMPTY) : between(0, 1000))
            .build();
    }

    @Override
    @Before
    public void setUp() throws Exception {
        super.setUp();
        primaryTerm.set(randomLongBetween(1, Long.MAX_VALUE));
        CodecService codecService = new CodecService(null, logger);
        String name = Codec.getDefault().getName();
        if (Arrays.asList(codecService.availableCodecs()).contains(name)) {
            // some codecs are read only so we only take the ones that we have in the service and randomly
            // selected by lucene test case.
            codecName = name;
        } else {
            codecName = "default";
        }
        defaultSettings = IndexSettingsModule.newIndexSettings("test", indexSettings());
        threadPool = new TestThreadPool(getClass().getName());
        store = createStore();
        storeReplica = createStore();
        Lucene.cleanLuceneIndex(store.directory());
        Lucene.cleanLuceneIndex(storeReplica.directory());
        primaryTranslogDir = createTempDir("translog-primary");
        engine = createEngine(store, primaryTranslogDir);
        LiveIndexWriterConfig currentIndexWriterConfig = engine.getCurrentIndexWriterConfig();

        assertEquals(engine.config().getCodec().getName(), codecService.codec(codecName).getName());
        assertEquals(currentIndexWriterConfig.getCodec().getName(), codecService.codec(codecName).getName());
        if (randomBoolean()) {
            engine.config().setEnableGcDeletes(false);
        }
        replicaTranslogDir = createTempDir("translog-replica");
        replicaEngine = createEngine(storeReplica, replicaTranslogDir);
        currentIndexWriterConfig = replicaEngine.getCurrentIndexWriterConfig();

        assertEquals(replicaEngine.config().getCodec().getName(), codecService.codec(codecName).getName());
        assertEquals(currentIndexWriterConfig.getCodec().getName(), codecService.codec(codecName).getName());
        if (randomBoolean()) {
            engine.config().setEnableGcDeletes(false);
        }
    }

    public EngineConfig copy(EngineConfig config, LongSupplier globalCheckpointSupplier) {
        return new EngineConfig(config.getShardId(), config.getAllocationId(), config.getThreadPool(), config.getIndexSettings(),
            config.getWarmer(), config.getStore(), config.getMergePolicy(), config.getAnalyzer(), config.getSimilarity(),
            new CodecService(null, logger), config.getEventListener(), config.getQueryCache(), config.getQueryCachingPolicy(),
            config.getTranslogConfig(), config.getFlushMergesAfter(),
            config.getExternalRefreshListener(), Collections.emptyList(), config.getIndexSort(), config.getTranslogRecoveryRunner(),
            config.getCircuitBreakerService(), globalCheckpointSupplier, config.getPrimaryTermSupplier(), tombstoneDocSupplier());
    }

    public EngineConfig copy(EngineConfig config, Analyzer analyzer) {
        return new EngineConfig(config.getShardId(), config.getAllocationId(), config.getThreadPool(), config.getIndexSettings(),
                config.getWarmer(), config.getStore(), config.getMergePolicy(), analyzer, config.getSimilarity(),
                new CodecService(null, logger), config.getEventListener(), config.getQueryCache(), config.getQueryCachingPolicy(),
                config.getTranslogConfig(), config.getFlushMergesAfter(),
                config.getExternalRefreshListener(), Collections.emptyList(), config.getIndexSort(), config.getTranslogRecoveryRunner(),
                config.getCircuitBreakerService(), config.getGlobalCheckpointSupplier(), config.getPrimaryTermSupplier(),
                config.getTombstoneDocSupplier());
    }

    public EngineConfig copy(EngineConfig config, MergePolicy mergePolicy) {
        return new EngineConfig(config.getShardId(), config.getAllocationId(), config.getThreadPool(), config.getIndexSettings(),
            config.getWarmer(), config.getStore(), mergePolicy, config.getAnalyzer(), config.getSimilarity(),
            new CodecService(null, logger), config.getEventListener(), config.getQueryCache(), config.getQueryCachingPolicy(),
            config.getTranslogConfig(), config.getFlushMergesAfter(),
            config.getExternalRefreshListener(), Collections.emptyList(), config.getIndexSort(), config.getTranslogRecoveryRunner(),
            config.getCircuitBreakerService(), config.getGlobalCheckpointSupplier(), config.getPrimaryTermSupplier(),
            config.getTombstoneDocSupplier());
    }

    @Override
    @After
    public void tearDown() throws Exception {
        super.tearDown();
        if (engine != null && engine.isClosed.get() == false) {
            engine.getTranslog().getDeletionPolicy().assertNoOpenTranslogRefs();
            assertConsistentHistoryBetweenTranslogAndLuceneIndex(engine, createMapperService("test"));
        }
        if (replicaEngine != null && replicaEngine.isClosed.get() == false) {
            replicaEngine.getTranslog().getDeletionPolicy().assertNoOpenTranslogRefs();
            assertConsistentHistoryBetweenTranslogAndLuceneIndex(replicaEngine, createMapperService("test"));
        }
        IOUtils.close(
                replicaEngine, storeReplica,
                engine, store);
        terminate(threadPool);
    }


    protected static ParseContext.Document testDocumentWithTextField() {
        return testDocumentWithTextField("test");
    }

    protected static ParseContext.Document testDocumentWithTextField(String value) {
        ParseContext.Document document = testDocument();
        document.add(new TextField("value", value, Field.Store.YES));
        return document;
    }


    protected static ParseContext.Document testDocument() {
        return new ParseContext.Document();
    }

    public static ParsedDocument createParsedDoc(String id, String routing) {
        return testParsedDocument(id, routing, testDocumentWithTextField(), new BytesArray("{ \"value\" : \"test\" }"), null);
    }

    public static ParsedDocument createParsedDoc(String id, String routing, boolean recoverySource) {
        return testParsedDocument(id, routing, testDocumentWithTextField(), new BytesArray("{ \"value\" : \"test\" }"), null,
            recoverySource);
    }

    protected static ParsedDocument testParsedDocument(
            String id, String routing, ParseContext.Document document, BytesReference source, Mapping mappingUpdate) {
        return testParsedDocument(id, routing, document, source, mappingUpdate, false);
    }
    protected static ParsedDocument testParsedDocument(
            String id, String routing, ParseContext.Document document, BytesReference source, Mapping mappingUpdate,
            boolean recoverySource) {
        Field uidField = new Field("_id", Uid.encodeId(id), IdFieldMapper.Defaults.FIELD_TYPE);
        Field versionField = new NumericDocValuesField("_version", 0);
        SeqNoFieldMapper.SequenceIDFields seqID = SeqNoFieldMapper.SequenceIDFields.emptySeqID();
        document.add(uidField);
        document.add(versionField);
        document.add(seqID.seqNo);
        document.add(seqID.seqNoDocValue);
        document.add(seqID.primaryTerm);
        BytesRef ref = source.toBytesRef();
        if (recoverySource) {
            document.add(new StoredField(SourceFieldMapper.RECOVERY_SOURCE_NAME, ref.bytes, ref.offset, ref.length));
            document.add(new NumericDocValuesField(SourceFieldMapper.RECOVERY_SOURCE_NAME, 1));
        } else {
            document.add(new StoredField(SourceFieldMapper.NAME, ref.bytes, ref.offset, ref.length));
        }
        return new ParsedDocument(versionField, seqID, id, "test", routing, Arrays.asList(document), source, XContentType.JSON,
                mappingUpdate);
    }

    /**
     * Creates a tombstone document that only includes uid, seq#, term and version fields.
     */
    public static EngineConfig.TombstoneDocSupplier tombstoneDocSupplier(){
        return new EngineConfig.TombstoneDocSupplier() {
            @Override
            public ParsedDocument newDeleteTombstoneDoc(String type, String id) {
                final ParseContext.Document doc = new ParseContext.Document();
                Field uidField = new Field(IdFieldMapper.NAME, Uid.encodeId(id), IdFieldMapper.Defaults.FIELD_TYPE);
                doc.add(uidField);
                Field versionField = new NumericDocValuesField(VersionFieldMapper.NAME, 0);
                doc.add(versionField);
                SeqNoFieldMapper.SequenceIDFields seqID = SeqNoFieldMapper.SequenceIDFields.emptySeqID();
                doc.add(seqID.seqNo);
                doc.add(seqID.seqNoDocValue);
                doc.add(seqID.primaryTerm);
                seqID.tombstoneField.setLongValue(1);
                doc.add(seqID.tombstoneField);
                return new ParsedDocument(versionField, seqID, id, type, null,
                    Collections.singletonList(doc), new BytesArray("{}"), XContentType.JSON, null);
            }

            @Override
            public ParsedDocument newNoopTombstoneDoc(String reason) {
                final ParseContext.Document doc = new ParseContext.Document();
                SeqNoFieldMapper.SequenceIDFields seqID = SeqNoFieldMapper.SequenceIDFields.emptySeqID();
                doc.add(seqID.seqNo);
                doc.add(seqID.seqNoDocValue);
                doc.add(seqID.primaryTerm);
                seqID.tombstoneField.setLongValue(1);
                doc.add(seqID.tombstoneField);
                Field versionField = new NumericDocValuesField(VersionFieldMapper.NAME, 0);
                doc.add(versionField);
                BytesRef byteRef = new BytesRef(reason);
                doc.add(new StoredField(SourceFieldMapper.NAME, byteRef.bytes, byteRef.offset, byteRef.length));
                return new ParsedDocument(versionField, seqID, null, null, null,
                    Collections.singletonList(doc), null, XContentType.JSON, null);
            }
        };
    }

    protected Store createStore() throws IOException {
        return createStore(newDirectory());
    }

    protected Store createStore(final Directory directory) throws IOException {
        return createStore(INDEX_SETTINGS, directory);
    }

    protected Store createStore(final IndexSettings indexSettings, final Directory directory) throws IOException {
        final DirectoryService directoryService = new DirectoryService(shardId, indexSettings) {
            @Override
            public Directory newDirectory() throws IOException {
                return directory;
            }
        };
        return new Store(shardId, indexSettings, directoryService, new DummyShardLock(shardId));
    }

    protected Translog createTranslog(LongSupplier primaryTermSupplier) throws IOException {
        return createTranslog(primaryTranslogDir, primaryTermSupplier);
    }

    protected Translog createTranslog(Path translogPath, LongSupplier primaryTermSupplier) throws IOException {
        TranslogConfig translogConfig = new TranslogConfig(shardId, translogPath, INDEX_SETTINGS, BigArrays.NON_RECYCLING_INSTANCE);
        String translogUUID = Translog.createEmptyTranslog(translogPath, SequenceNumbers.NO_OPS_PERFORMED, shardId,
            primaryTermSupplier.getAsLong());
        return new Translog(translogConfig, translogUUID, createTranslogDeletionPolicy(INDEX_SETTINGS),
            () -> SequenceNumbers.NO_OPS_PERFORMED, primaryTermSupplier);
    }

    protected InternalEngine createEngine(Store store, Path translogPath) throws IOException {
        return createEngine(defaultSettings, store, translogPath, newMergePolicy(), null);
    }

    protected InternalEngine createEngine(Store store, Path translogPath, LongSupplier globalCheckpointSupplier) throws IOException {
        return createEngine(defaultSettings, store, translogPath, newMergePolicy(), null, null, globalCheckpointSupplier);
    }

    protected InternalEngine createEngine(
            Store store,
            Path translogPath,
            BiFunction<Long, Long, LocalCheckpointTracker> localCheckpointTrackerSupplier) throws IOException {
        return createEngine(defaultSettings, store, translogPath, newMergePolicy(), null, localCheckpointTrackerSupplier, null);
    }

    protected InternalEngine createEngine(
            Store store,
            Path translogPath,
            BiFunction<Long, Long, LocalCheckpointTracker> localCheckpointTrackerSupplier,
            ToLongBiFunction<Engine, Engine.Operation> seqNoForOperation) throws IOException {
        return createEngine(
                defaultSettings, store, translogPath, newMergePolicy(), null, localCheckpointTrackerSupplier, null, seqNoForOperation);
    }

    protected InternalEngine createEngine(
            IndexSettings indexSettings, Store store, Path translogPath, MergePolicy mergePolicy) throws IOException {
        return createEngine(indexSettings, store, translogPath, mergePolicy, null);

    }

    protected InternalEngine createEngine(IndexSettings indexSettings, Store store, Path translogPath, MergePolicy mergePolicy,
                                          @Nullable IndexWriterFactory indexWriterFactory) throws IOException {
        return createEngine(indexSettings, store, translogPath, mergePolicy, indexWriterFactory, null, null);
    }

    protected InternalEngine createEngine(
            IndexSettings indexSettings,
            Store store,
            Path translogPath,
            MergePolicy mergePolicy,
            @Nullable IndexWriterFactory indexWriterFactory,
            @Nullable BiFunction<Long, Long, LocalCheckpointTracker> localCheckpointTrackerSupplier,
            @Nullable LongSupplier globalCheckpointSupplier) throws IOException {
        return createEngine(
                indexSettings, store, translogPath, mergePolicy, indexWriterFactory, localCheckpointTrackerSupplier, null, null,
                globalCheckpointSupplier);
    }

    protected InternalEngine createEngine(
            IndexSettings indexSettings,
            Store store,
            Path translogPath,
            MergePolicy mergePolicy,
            @Nullable IndexWriterFactory indexWriterFactory,
            @Nullable BiFunction<Long, Long, LocalCheckpointTracker> localCheckpointTrackerSupplier,
            @Nullable LongSupplier globalCheckpointSupplier,
            @Nullable ToLongBiFunction<Engine, Engine.Operation> seqNoForOperation) throws IOException {
        return createEngine(
                indexSettings,
                store,
                translogPath,
                mergePolicy,
                indexWriterFactory,
                localCheckpointTrackerSupplier,
                seqNoForOperation,
                null,
                globalCheckpointSupplier);
    }

    protected InternalEngine createEngine(
            IndexSettings indexSettings,
            Store store,
            Path translogPath,
            MergePolicy mergePolicy,
            @Nullable IndexWriterFactory indexWriterFactory,
            @Nullable BiFunction<Long, Long, LocalCheckpointTracker> localCheckpointTrackerSupplier,
            @Nullable ToLongBiFunction<Engine, Engine.Operation> seqNoForOperation,
            @Nullable Sort indexSort,
            @Nullable LongSupplier globalCheckpointSupplier) throws IOException {
        EngineConfig config = config(indexSettings, store, translogPath, mergePolicy, null, indexSort, globalCheckpointSupplier);
        return createEngine(indexWriterFactory, localCheckpointTrackerSupplier, seqNoForOperation, config);
    }

    protected InternalEngine createEngine(EngineConfig config) throws IOException {
        return createEngine(null, null, null, config);
    }

    private InternalEngine createEngine(@Nullable IndexWriterFactory indexWriterFactory,
                                        @Nullable BiFunction<Long, Long, LocalCheckpointTracker> localCheckpointTrackerSupplier,
                                        @Nullable ToLongBiFunction<Engine, Engine.Operation> seqNoForOperation,
                                        EngineConfig config) throws IOException {
        final Store store = config.getStore();
        final Directory directory = store.directory();
        if (Lucene.indexExists(directory) == false) {
            store.createEmpty();
            final String translogUuid = Translog.createEmptyTranslog(config.getTranslogConfig().getTranslogPath(),
                SequenceNumbers.NO_OPS_PERFORMED, shardId, primaryTerm.get());
            store.associateIndexWithNewTranslog(translogUuid);

        }
        InternalEngine internalEngine = createInternalEngine(indexWriterFactory, localCheckpointTrackerSupplier, seqNoForOperation, config);
        internalEngine.recoverFromTranslog();
        return internalEngine;
    }

    @FunctionalInterface
    public interface IndexWriterFactory {

        IndexWriter createWriter(Directory directory, IndexWriterConfig iwc) throws IOException;
    }

    /**
     * Generate a new sequence number and return it. Only works on InternalEngines
     */
    public static long generateNewSeqNo(final Engine engine) {
        assert engine instanceof InternalEngine : "expected InternalEngine, got: " + engine.getClass();
        InternalEngine internalEngine = (InternalEngine) engine;
        return internalEngine.getLocalCheckpointTracker().generateSeqNo();
    }

    public static InternalEngine createInternalEngine(
            @Nullable final IndexWriterFactory indexWriterFactory,
            @Nullable final BiFunction<Long, Long, LocalCheckpointTracker> localCheckpointTrackerSupplier,
            @Nullable final ToLongBiFunction<Engine, Engine.Operation> seqNoForOperation,
            final EngineConfig config) {
        if (localCheckpointTrackerSupplier == null) {
            return new InternalEngine(config) {
                @Override
                IndexWriter createWriter(Directory directory, IndexWriterConfig iwc) throws IOException {
                    return (indexWriterFactory != null) ?
                            indexWriterFactory.createWriter(directory, iwc) :
                            super.createWriter(directory, iwc);
                }

                @Override
                protected long doGenerateSeqNoForOperation(final Operation operation) {
                    return seqNoForOperation != null
                            ? seqNoForOperation.applyAsLong(this, operation)
                            : super.doGenerateSeqNoForOperation(operation);
                }
            };
        } else {
            return new InternalEngine(config, localCheckpointTrackerSupplier) {
                @Override
                IndexWriter createWriter(Directory directory, IndexWriterConfig iwc) throws IOException {
                    return (indexWriterFactory != null) ?
                            indexWriterFactory.createWriter(directory, iwc) :
                            super.createWriter(directory, iwc);
                }

                @Override
                protected long doGenerateSeqNoForOperation(final Operation operation) {
                    return seqNoForOperation != null
                            ? seqNoForOperation.applyAsLong(this, operation)
                            : super.doGenerateSeqNoForOperation(operation);
                }
            };
        }

    }

    public EngineConfig config(IndexSettings indexSettings, Store store, Path translogPath, MergePolicy mergePolicy,
                               ReferenceManager.RefreshListener refreshListener) {
        return config(indexSettings, store, translogPath, mergePolicy, refreshListener, null, () -> SequenceNumbers.NO_OPS_PERFORMED);
    }

    public EngineConfig config(IndexSettings indexSettings, Store store, Path translogPath, MergePolicy mergePolicy,
                               ReferenceManager.RefreshListener refreshListener, Sort indexSort, LongSupplier globalCheckpointSupplier) {
        IndexWriterConfig iwc = newIndexWriterConfig();
        TranslogConfig translogConfig = new TranslogConfig(shardId, translogPath, indexSettings, BigArrays.NON_RECYCLING_INSTANCE);
        Engine.EventListener listener = new Engine.EventListener() {
            @Override
            public void onFailedEngine(String reason, @Nullable Exception e) {
                // we don't need to notify anybody in this test
            }
        };
        final TranslogHandler handler = new TranslogHandler(xContentRegistry(), IndexSettingsModule.newIndexSettings(shardId.getIndexName(),
                indexSettings.getSettings()));
        final List<ReferenceManager.RefreshListener> refreshListenerList =
                refreshListener == null ? emptyList() : Collections.singletonList(refreshListener);
        EngineConfig config = new EngineConfig(shardId, allocationId.getId(), threadPool, indexSettings, null, store,
                mergePolicy, iwc.getAnalyzer(), iwc.getSimilarity(), new CodecService(null, logger), listener,
                IndexSearcher.getDefaultQueryCache(), IndexSearcher.getDefaultQueryCachingPolicy(), translogConfig,
                TimeValue.timeValueMinutes(5), refreshListenerList, Collections.emptyList(), indexSort, handler,
                new NoneCircuitBreakerService(),
                globalCheckpointSupplier == null ?
<<<<<<< HEAD
                    new ReplicationTracker(shardId, allocationId.getId(), indexSettings, SequenceNumbers.NO_OPS_PERFORMED) :
                    globalCheckpointSupplier, primaryTerm::get, tombstoneDocSupplier());
=======
                    new ReplicationTracker(shardId, allocationId.getId(), indexSettings, SequenceNumbers.NO_OPS_PERFORMED, update -> {}) :
                    globalCheckpointSupplier, primaryTerm::get);
>>>>>>> 3b047ae9
        return config;
    }

    protected static final BytesReference B_1 = new BytesArray(new byte[]{1});
    protected static final BytesReference B_2 = new BytesArray(new byte[]{2});
    protected static final BytesReference B_3 = new BytesArray(new byte[]{3});
    protected static final BytesArray SOURCE = bytesArray("{}");

    protected static BytesArray bytesArray(String string) {
        return new BytesArray(string.getBytes(Charset.defaultCharset()));
    }

    protected static Term newUid(String id) {
        return new Term("_id", Uid.encodeId(id));
    }

    protected Term newUid(ParsedDocument doc) {
        return newUid(doc.id());
    }

    protected Engine.Get newGet(boolean realtime, ParsedDocument doc) {
        return new Engine.Get(realtime, false, doc.type(), doc.id(), newUid(doc));
    }

    protected Engine.Index indexForDoc(ParsedDocument doc) {
        return new Engine.Index(newUid(doc), primaryTerm.get(), doc);
    }

    protected Engine.Index replicaIndexForDoc(ParsedDocument doc, long version, long seqNo,
                                            boolean isRetry) {
        return new Engine.Index(newUid(doc), doc, seqNo, primaryTerm.get(), version, VersionType.EXTERNAL,
                Engine.Operation.Origin.REPLICA, System.nanoTime(),
                IndexRequest.UNSET_AUTO_GENERATED_TIMESTAMP, isRetry);
    }

    protected Engine.Delete replicaDeleteForDoc(String id, long version, long seqNo, long startTime) {
        return new Engine.Delete("test", id, newUid(id), seqNo, primaryTerm.get(), version, VersionType.EXTERNAL,
            Engine.Operation.Origin.REPLICA, startTime);
    }
    protected static void assertVisibleCount(InternalEngine engine, int numDocs) throws IOException {
        assertVisibleCount(engine, numDocs, true);
    }

    protected static void assertVisibleCount(InternalEngine engine, int numDocs, boolean refresh) throws IOException {
        if (refresh) {
            engine.refresh("test");
        }
        try (Engine.Searcher searcher = engine.acquireSearcher("test")) {
            final TotalHitCountCollector collector = new TotalHitCountCollector();
            searcher.searcher().search(new MatchAllDocsQuery(), collector);
            assertThat(collector.getTotalHits(), equalTo(numDocs));
        }
    }

    public static List<Engine.Operation> generateSingleDocHistory(
            final boolean forReplica,
            final VersionType versionType,
            final boolean partialOldPrimary,
            final long primaryTerm,
            final int minOpCount,
            final int maxOpCount,
            final String docId) {
        final int numOfOps = randomIntBetween(minOpCount, maxOpCount);
        final List<Engine.Operation> ops = new ArrayList<>();
        final Term id = newUid(docId);
        final int startWithSeqNo;
        if (partialOldPrimary) {
            startWithSeqNo = randomBoolean() ? numOfOps - 1 : randomIntBetween(0, numOfOps - 1);
        } else {
            startWithSeqNo = 0;
        }
        final String valuePrefix = (forReplica ? "r_" : "p_") + docId + "_";
        final boolean incrementTermWhenIntroducingSeqNo = randomBoolean();
        for (int i = 0; i < numOfOps; i++) {
            final Engine.Operation op;
            final long version;
            switch (versionType) {
                case INTERNAL:
                    version = forReplica ? i : Versions.MATCH_ANY;
                    break;
                case EXTERNAL:
                    version = i;
                    break;
                case EXTERNAL_GTE:
                    version = randomBoolean() ? Math.max(i - 1, 0) : i;
                    break;
                case FORCE:
                    version = randomNonNegativeLong();
                    break;
                default:
                    throw new UnsupportedOperationException("unknown version type: " + versionType);
            }
            if (randomBoolean()) {
                op = new Engine.Index(id, testParsedDocument(docId, null, testDocumentWithTextField(valuePrefix + i), B_1, null),
                    forReplica && i >= startWithSeqNo ? i * 2 : SequenceNumbers.UNASSIGNED_SEQ_NO,
                    forReplica && i >= startWithSeqNo && incrementTermWhenIntroducingSeqNo ? primaryTerm + 1 : primaryTerm,
                    version,
                    forReplica ? versionType.versionTypeForReplicationAndRecovery() : versionType,
                    forReplica ? REPLICA : PRIMARY,
                    System.currentTimeMillis(), -1, false
                );
            } else {
                op = new Engine.Delete("test", docId, id,
                    forReplica && i >= startWithSeqNo ? i * 2 : SequenceNumbers.UNASSIGNED_SEQ_NO,
                    forReplica && i >= startWithSeqNo && incrementTermWhenIntroducingSeqNo ? primaryTerm + 1 : primaryTerm,
                    version,
                    forReplica ? versionType.versionTypeForReplicationAndRecovery() : versionType,
                    forReplica ? REPLICA : PRIMARY,
                    System.currentTimeMillis());
            }
            ops.add(op);
        }
        return ops;
    }

    public static void assertOpsOnReplica(
            final List<Engine.Operation> ops,
            final InternalEngine replicaEngine,
            boolean shuffleOps,
            final Logger logger) throws IOException {
        final Engine.Operation lastOp = ops.get(ops.size() - 1);
        final String lastFieldValue;
        if (lastOp instanceof Engine.Index) {
            Engine.Index index = (Engine.Index) lastOp;
            lastFieldValue = index.docs().get(0).get("value");
        } else {
            // delete
            lastFieldValue = null;
        }
        if (shuffleOps) {
            int firstOpWithSeqNo = 0;
            while (firstOpWithSeqNo < ops.size() && ops.get(firstOpWithSeqNo).seqNo() < 0) {
                firstOpWithSeqNo++;
            }
            // shuffle ops but make sure legacy ops are first
            shuffle(ops.subList(0, firstOpWithSeqNo), random());
            shuffle(ops.subList(firstOpWithSeqNo, ops.size()), random());
        }
        boolean firstOp = true;
        for (Engine.Operation op : ops) {
            logger.info("performing [{}], v [{}], seq# [{}], term [{}]",
                    op.operationType().name().charAt(0), op.version(), op.seqNo(), op.primaryTerm());
            if (op instanceof Engine.Index) {
                Engine.IndexResult result = replicaEngine.index((Engine.Index) op);
                // replicas don't really care to about creation status of documents
                // this allows to ignore the case where a document was found in the live version maps in
                // a delete state and return false for the created flag in favor of code simplicity
                // as deleted or not. This check is just signal regression so a decision can be made if it's
                // intentional
                assertThat(result.isCreated(), equalTo(firstOp));
                assertThat(result.getVersion(), equalTo(op.version()));
                assertThat(result.getResultType(), equalTo(Engine.Result.Type.SUCCESS));

            } else {
                Engine.DeleteResult result = replicaEngine.delete((Engine.Delete) op);
                // Replicas don't really care to about found status of documents
                // this allows to ignore the case where a document was found in the live version maps in
                // a delete state and return true for the found flag in favor of code simplicity
                // his check is just signal regression so a decision can be made if it's
                // intentional
                assertThat(result.isFound(), equalTo(firstOp == false));
                assertThat(result.getVersion(), equalTo(op.version()));
                assertThat(result.getResultType(), equalTo(Engine.Result.Type.SUCCESS));
            }
            if (randomBoolean()) {
                replicaEngine.refresh("test");
            }
            if (randomBoolean()) {
                replicaEngine.flush();
                replicaEngine.refresh("test");
            }
            firstOp = false;
        }

        assertVisibleCount(replicaEngine, lastFieldValue == null ? 0 : 1);
        if (lastFieldValue != null) {
            try (Engine.Searcher searcher = replicaEngine.acquireSearcher("test")) {
                final TotalHitCountCollector collector = new TotalHitCountCollector();
                searcher.searcher().search(new TermQuery(new Term("value", lastFieldValue)), collector);
                assertThat(collector.getTotalHits(), equalTo(1));
            }
        }
    }

    protected void concurrentlyApplyOps(List<Engine.Operation> ops, InternalEngine engine) throws InterruptedException {
        Thread[] thread = new Thread[randomIntBetween(3, 5)];
        CountDownLatch startGun = new CountDownLatch(thread.length);
        AtomicInteger offset = new AtomicInteger(-1);
        for (int i = 0; i < thread.length; i++) {
            thread[i] = new Thread(() -> {
                startGun.countDown();
                try {
                    startGun.await();
                } catch (InterruptedException e) {
                    throw new AssertionError(e);
                }
                int docOffset;
                while ((docOffset = offset.incrementAndGet()) < ops.size()) {
                    try {
                        final Engine.Operation op = ops.get(docOffset);
                        if (op instanceof Engine.Index) {
                            engine.index((Engine.Index) op);
                        } else if (op instanceof Engine.Delete){
                            engine.delete((Engine.Delete) op);
                        } else {
                            engine.noOp((Engine.NoOp) op);
                        }
                        if ((docOffset + 1) % 4 == 0) {
                            engine.refresh("test");
                        }
                        if (rarely()) {
                            engine.flush();
                        }
                    } catch (IOException e) {
                        throw new AssertionError(e);
                    }
                }
            });
            thread[i].start();
        }
        for (int i = 0; i < thread.length; i++) {
            thread[i].join();
        }
    }

    /**
     * Gets all docId from the given engine.
     */
    public static Set<String> getDocIds(Engine engine, boolean refresh) throws IOException {
        if (refresh) {
            engine.refresh("test_get_doc_ids");
        }
        try (Engine.Searcher searcher = engine.acquireSearcher("test_get_doc_ids")) {
            Set<String> ids = new HashSet<>();
            for (LeafReaderContext leafContext : searcher.reader().leaves()) {
                LeafReader reader = leafContext.reader();
                Bits liveDocs = reader.getLiveDocs();
                for (int i = 0; i < reader.maxDoc(); i++) {
                    if (liveDocs == null || liveDocs.get(i)) {
                        Document uuid = reader.document(i, Collections.singleton(IdFieldMapper.NAME));
                        BytesRef binaryID = uuid.getBinaryValue(IdFieldMapper.NAME);
                        ids.add(Uid.decodeId(Arrays.copyOfRange(binaryID.bytes, binaryID.offset, binaryID.offset + binaryID.length)));
                    }
                }
            }
            return ids;
        }
    }

    /**
     * Reads all engine operations that have been processed by the engine from Lucene index.
     * The returned operations are sorted and de-duplicated, thus each sequence number will be have at most one operation.
     */
    public static List<Translog.Operation> readAllOperationsInLucene(Engine engine, MapperService mapper) throws IOException {
        final List<Translog.Operation> operations = new ArrayList<>();
        long maxSeqNo = Math.max(0, ((InternalEngine)engine).getLocalCheckpointTracker().getMaxSeqNo());
        try (Translog.Snapshot snapshot = engine.newLuceneChangesSnapshot("test", mapper, 0, maxSeqNo, false)) {
            Translog.Operation op;
            while ((op = snapshot.next()) != null){
                operations.add(op);
            }
        }
        return operations;
    }

    /**
     * Asserts the provided engine has a consistent document history between translog and Lucene index.
     */
    public static void assertConsistentHistoryBetweenTranslogAndLuceneIndex(Engine engine, MapperService mapper) throws IOException {
        if (mapper.types().isEmpty() || engine.config().getIndexSettings().isSoftDeleteEnabled() == false) {
            return;
        }
        final long maxSeqNo = ((InternalEngine) engine).getLocalCheckpointTracker().getMaxSeqNo();
        if (maxSeqNo < 0) {
            return; // nothing to check
        }
        final Map<Long, Translog.Operation> translogOps = new HashMap<>();
        try (Translog.Snapshot snapshot = EngineTestCase.getTranslog(engine).newSnapshot()) {
            Translog.Operation op;
            while ((op = snapshot.next()) != null) {
                translogOps.put(op.seqNo(), op);
            }
        }
        final Map<Long, Translog.Operation> luceneOps = readAllOperationsInLucene(engine, mapper).stream()
            .collect(Collectors.toMap(Translog.Operation::seqNo, Function.identity()));
        final long globalCheckpoint = EngineTestCase.getTranslog(engine).getLastSyncedGlobalCheckpoint();
        final long retainedOps = engine.config().getIndexSettings().getSoftDeleteRetentionOperations();
        final long seqNoForRecovery;
        try (Engine.IndexCommitRef safeCommit = engine.acquireSafeIndexCommit()) {
            seqNoForRecovery = Long.parseLong(safeCommit.getIndexCommit().getUserData().get(SequenceNumbers.LOCAL_CHECKPOINT_KEY)) + 1;
        }
        final long minSeqNoToRetain = Math.min(seqNoForRecovery, globalCheckpoint + 1 - retainedOps);
        for (Translog.Operation translogOp : translogOps.values()) {
            final Translog.Operation luceneOp = luceneOps.get(translogOp.seqNo());
            if (luceneOp == null) {
                if (minSeqNoToRetain <= translogOp.seqNo() && translogOp.seqNo() <= maxSeqNo) {
                    fail("Operation not found seq# [" + translogOp.seqNo() + "], global checkpoint [" + globalCheckpoint + "], " +
                        "retention policy [" + retainedOps + "], maxSeqNo [" + maxSeqNo + "], translog op [" + translogOp + "]");
                } else {
                    continue;
                }
            }
            assertThat(luceneOp, notNullValue());
            assertThat(luceneOp.toString(), luceneOp.primaryTerm(), equalTo(translogOp.primaryTerm()));
            assertThat(luceneOp.opType(), equalTo(translogOp.opType()));
            if (luceneOp.opType() == Translog.Operation.Type.INDEX) {
                assertThat(luceneOp.getSource().source, equalTo(translogOp.getSource().source));
            }
        }
    }

    protected MapperService createMapperService(String type) throws IOException {
        IndexMetaData indexMetaData = IndexMetaData.builder("test")
            .settings(Settings.builder()
                .put(IndexMetaData.SETTING_VERSION_CREATED, Version.CURRENT)
                .put(IndexMetaData.SETTING_NUMBER_OF_SHARDS, 1).put(IndexMetaData.SETTING_NUMBER_OF_REPLICAS, 1))
            .putMapping(type, "{\"properties\": {}}")
            .build();
        MapperService mapperService = MapperTestUtils.newMapperService(new NamedXContentRegistry(ClusterModule.getNamedXWriteables()),
            createTempDir(), Settings.EMPTY, "test");
        mapperService.merge(indexMetaData, MapperService.MergeReason.MAPPING_UPDATE, false);
        return mapperService;
    }

    /**
     * Exposes a translog associated with the given engine for testing purpose.
     */
    public static Translog getTranslog(Engine engine) {
        assert engine instanceof InternalEngine : "only InternalEngines have translogs, got: " + engine.getClass();
        InternalEngine internalEngine = (InternalEngine) engine;
        return internalEngine.getTranslog();
    }
}<|MERGE_RESOLUTION|>--- conflicted
+++ resolved
@@ -563,13 +563,8 @@
                 TimeValue.timeValueMinutes(5), refreshListenerList, Collections.emptyList(), indexSort, handler,
                 new NoneCircuitBreakerService(),
                 globalCheckpointSupplier == null ?
-<<<<<<< HEAD
-                    new ReplicationTracker(shardId, allocationId.getId(), indexSettings, SequenceNumbers.NO_OPS_PERFORMED) :
+                    new ReplicationTracker(shardId, allocationId.getId(), indexSettings, SequenceNumbers.NO_OPS_PERFORMED, update -> {}) :
                     globalCheckpointSupplier, primaryTerm::get, tombstoneDocSupplier());
-=======
-                    new ReplicationTracker(shardId, allocationId.getId(), indexSettings, SequenceNumbers.NO_OPS_PERFORMED, update -> {}) :
-                    globalCheckpointSupplier, primaryTerm::get);
->>>>>>> 3b047ae9
         return config;
     }
 

--- conflicted
+++ resolved
@@ -199,8 +199,8 @@
 '''
 setups['my_active_watch'] = setups['my_inactive_watch'].replace(
         'active: false', 'active: true')
-<<<<<<< HEAD
-
+
+// Used by SQL because it looks SQL-ish
 setups['library'] = '''
   - do:
         indices.create:
@@ -268,7 +268,8 @@
             {"name": "The Left Hand of Darkness", "author": "Ursula K. Le Guin", "release_date": "1969-06-01", "page_count": 304}
             {"index":{"_id": "The Moon is a Harsh Mistress"}}
             {"name": "The Moon is a Harsh Mistress", "author": "Robert A. Heinlein", "release_date": "1966-04-01", "page_count": 288}
-=======
+
+'''
 setups['server_metrics_index'] = '''
   - do:
         indices.create:
@@ -320,5 +321,4 @@
               "time_format": "epoch_ms"
             }
           }
->>>>>>> 4f65d9b5
 '''
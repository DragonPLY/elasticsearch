--- conflicted
+++ resolved
@@ -41,11 +41,7 @@
     }
 
     @Override
-<<<<<<< HEAD
-    public QueryBuilder fromXContent(QueryParseContext parseContext) throws IOException, QueryParsingException {
-=======
-    public Query parse(QueryParseContext parseContext) throws IOException, ParsingException {
->>>>>>> c8d1f7aa
+    public QueryBuilder fromXContent(QueryParseContext parseContext) throws IOException {
         XContentParser parser = parseContext.parser();
         float boost = AbstractQueryBuilder.DEFAULT_BOOST;
         String childType = null;
@@ -88,69 +84,10 @@
                 }
             }
         }
-<<<<<<< HEAD
         HasChildQueryBuilder hasChildQueryBuilder = new HasChildQueryBuilder(childType, iqb, maxChildren, minChildren, scoreMode, queryInnerHits);
         hasChildQueryBuilder.queryName(queryName);
         hasChildQueryBuilder.boost(boost);
         return hasChildQueryBuilder;
-=======
-        if (!queryFound) {
-            throw new ParsingException(parseContext, "[has_child] requires 'query' field");
-        }
-        if (childType == null) {
-            throw new ParsingException(parseContext, "[has_child] requires 'type' field");
-        }
-
-        Query innerQuery = iq.asQuery(childType);
-
-        if (innerQuery == null) {
-            return null;
-        }
-        innerQuery.setBoost(boost);
-
-        DocumentMapper childDocMapper = parseContext.mapperService().documentMapper(childType);
-        if (childDocMapper == null) {
-            throw new ParsingException(parseContext, "[has_child] No mapping for for type [" + childType + "]");
-        }
-        ParentFieldMapper parentFieldMapper = childDocMapper.parentFieldMapper();
-        if (parentFieldMapper.active() == false) {
-            throw new ParsingException(parseContext, "[has_child] _parent field has no parent type configured");
-        }
-
-        if (innerHits != null) {
-            ParsedQuery parsedQuery = new ParsedQuery(innerQuery, parseContext.copyNamedQueries());
-            InnerHitsContext.ParentChildInnerHits parentChildInnerHits = new InnerHitsContext.ParentChildInnerHits(innerHits.getSubSearchContext(), parsedQuery, null, parseContext.mapperService(), childDocMapper);
-            String name = innerHits.getName() != null ? innerHits.getName() : childType;
-            parseContext.addInnerHits(name, parentChildInnerHits);
-        }
-
-        String parentType = parentFieldMapper.type();
-        DocumentMapper parentDocMapper = parseContext.mapperService().documentMapper(parentType);
-        if (parentDocMapper == null) {
-            throw new ParsingException(parseContext, "[has_child]  Type [" + childType + "] points to a non existent parent type ["
-                    + parentType + "]");
-        }
-
-        if (maxChildren > 0 && maxChildren < minChildren) {
-            throw new ParsingException(parseContext, "[has_child] 'max_children' is less than 'min_children'");
-        }
-
-        // wrap the query with type query
-        innerQuery = Queries.filtered(innerQuery, childDocMapper.typeFilter());
-
-        final Query query;
-        final ParentChildIndexFieldData parentChildIndexFieldData = parseContext.getForField(parentFieldMapper.fieldType());
-        query = joinUtilHelper(parentType, parentChildIndexFieldData, parentDocMapper.typeFilter(), scoreMode, innerQuery, minChildren, maxChildren);
-        if (queryName != null) {
-            parseContext.addNamedQuery(queryName, query);
-        }
-        query.setBoost(boost);
-        return query;
-    }
-
-    public static Query joinUtilHelper(String parentType, ParentChildIndexFieldData parentChildIndexFieldData, Query toQuery, ScoreMode scoreMode, Query innerQuery, int minChildren, int maxChildren) throws IOException {
-        return new LateParsingQuery(toQuery, innerQuery, minChildren, maxChildren, parentType, scoreMode, parentChildIndexFieldData);
->>>>>>> c8d1f7aa
     }
 
     public static ScoreMode parseScoreMode(String scoreModeString) {

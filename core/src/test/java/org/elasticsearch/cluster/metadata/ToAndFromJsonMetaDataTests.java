--- conflicted
+++ resolved
@@ -153,7 +153,7 @@
         MetaData parsedMetaData = MetaData.Builder.fromXContent(XContentFactory.xContent(XContentType.JSON).createParser(metaDataSource));
 
         IndexMetaData indexMetaData = parsedMetaData.index("test1");
-        assertThat(indexMetaData.primaryTerm(0), equalTo(1l));
+        assertThat(indexMetaData.primaryTerm(0), equalTo(1L));
         assertThat(indexMetaData.getNumberOfShards(), equalTo(1));
         assertThat(indexMetaData.getNumberOfReplicas(), equalTo(2));
         assertThat(indexMetaData.getCreationDate(), equalTo(-1L));
@@ -163,13 +163,9 @@
         indexMetaData = parsedMetaData.index("test2");
         assertThat(indexMetaData.getNumberOfShards(), equalTo(2));
         assertThat(indexMetaData.getNumberOfReplicas(), equalTo(3));
-<<<<<<< HEAD
-        assertThat(indexMetaData.primaryTerm(0), equalTo(2l));
-        assertThat(indexMetaData.primaryTerm(1), equalTo(2l));
-        assertThat(indexMetaData.getCreationDate(), equalTo(-1l));
-=======
-        assertThat(indexMetaData.getCreationDate(), equalTo(-1L));
->>>>>>> b5aee207
+        assertThat(indexMetaData.primaryTerm(0), equalTo(2L));
+        assertThat(indexMetaData.primaryTerm(1), equalTo(2L));
+        assertThat(indexMetaData.getCreationDate(), equalTo(-1L));
         assertThat(indexMetaData.getSettings().getAsMap().size(), equalTo(5));
         assertThat(indexMetaData.getSettings().get("setting1"), equalTo("value1"));
         assertThat(indexMetaData.getSettings().get("setting2"), equalTo("value2"));

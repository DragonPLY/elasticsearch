--- conflicted
+++ resolved
@@ -128,11 +128,7 @@
     private static class TestChannelFactory extends ChannelFactory<NioServerSocketChannel, NioSocketChannel> {
 
         TestChannelFactory(RawChannelFactory rawChannelFactory) {
-<<<<<<< HEAD
-            super(randomBoolean(), randomBoolean(), randomBoolean(), -1, -1, rawChannelFactory);
-=======
             super(randomBoolean(), randomBoolean(), -1, -1, -1, randomBoolean(), -1, -1, rawChannelFactory);
->>>>>>> b78053c3
         }
 
         @Override

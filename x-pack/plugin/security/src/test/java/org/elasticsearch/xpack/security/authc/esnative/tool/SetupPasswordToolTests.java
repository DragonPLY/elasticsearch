--- conflicted
+++ resolved
@@ -441,7 +441,6 @@
         }
     }
 
-<<<<<<< HEAD
     public void testWrongKeystorePassword() throws Exception {
         Command commandWithPasswordProtectedKeystore = getSetupPasswordCommandWithKeyStore(passwordProtectedKeystore);
         terminal.reset();
@@ -457,23 +456,6 @@
         assertThat(e.getMessage(), containsString("Wrong password for elasticsearch.keystore"));
     }
 
-    private String parsePassword(String value) throws IOException {
-        try (XContentParser parser = JsonXContent.jsonXContent
-                .createParser(NamedXContentRegistry.EMPTY, DeprecationHandler.THROW_UNSUPPORTED_OPERATION, value)) {
-            XContentParser.Token token = parser.nextToken();
-            if (token == XContentParser.Token.START_OBJECT) {
-                if (parser.nextToken() == XContentParser.Token.FIELD_NAME) {
-                    if (parser.nextToken() == XContentParser.Token.VALUE_STRING) {
-                        return parser.text();
-                    }
-                }
-            }
-        }
-        throw new RuntimeException("Did not properly parse password.");
-    }
-
-=======
->>>>>>> 71ee2f1c
     private URL authenticateUrl(URL url) throws MalformedURLException, URISyntaxException {
         return new URL(url, (url.toURI().getPath() + "/_security/_authenticate").replaceAll("/+", "/") + "?pretty");
     }

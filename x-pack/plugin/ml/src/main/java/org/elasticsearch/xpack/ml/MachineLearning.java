--- conflicted
+++ resolved
@@ -696,18 +696,15 @@
                 new ActionHandler<>(PersistJobAction.INSTANCE, TransportPersistJobAction.class),
                 new ActionHandler<>(FindFileStructureAction.INSTANCE, TransportFindFileStructureAction.class),
                 new ActionHandler<>(SetUpgradeModeAction.INSTANCE, TransportSetUpgradeModeAction.class),
-<<<<<<< HEAD
                 new ActionHandler<>(GetDataFrameAnalyticsAction.INSTANCE, TransportGetDataFrameAnalyticsAction.class),
                 new ActionHandler<>(GetDataFrameAnalyticsStatsAction.INSTANCE, TransportGetDataFrameAnalyticsStatsAction.class),
                 new ActionHandler<>(PutDataFrameAnalyticsAction.INSTANCE, TransportPutDataFrameAnalyticsAction.class),
                 new ActionHandler<>(DeleteDataFrameAnalyticsAction.INSTANCE, TransportDeleteDataFrameAnalyticsAction.class),
                 new ActionHandler<>(StartDataFrameAnalyticsAction.INSTANCE, TransportStartDataFrameAnalyticsAction.class),
                 new ActionHandler<>(StopDataFrameAnalyticsAction.INSTANCE, TransportStopDataFrameAnalyticsAction.class),
-                new ActionHandler<>(EvaluateDataFrameAction.INSTANCE, TransportEvaluateDataFrameAction.class)
+                new ActionHandler<>(EvaluateDataFrameAction.INSTANCE, TransportEvaluateDataFrameAction.class),
+                usageAction
         );
-=======
-                usageAction);
->>>>>>> 46318953
     }
 
     @Override

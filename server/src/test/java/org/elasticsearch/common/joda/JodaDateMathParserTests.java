--- conflicted
+++ resolved
@@ -263,13 +263,8 @@
         assertDateMathEquals("1418248078000||/m", "2014-12-10T21:47:00.000");
 
         // also check other time units
-<<<<<<< HEAD
-        JodaDateMathParser parser = new JodaDateMathParser(Joda.forPattern("epoch_second||dateOptionalTime"));
+        JodaDateMathParser parser = new JodaDateMathParser(Joda.forPattern("epoch_second", Locale.ROOT));
         long datetime = parser.parse("1418248078", () -> 0).toEpochMilli();
-=======
-        JodaDateMathParser parser = new JodaDateMathParser(Joda.forPattern("epoch_second", Locale.ROOT));
-        long datetime = parser.parse("1418248078", () -> 0);
->>>>>>> c4f43780
         assertDateEquals(datetime, "1418248078", "2014-12-10T21:47:58.000");
 
         // a timestamp before 10000 is a year

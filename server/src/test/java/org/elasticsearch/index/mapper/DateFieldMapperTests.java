/*
 * Licensed to Elasticsearch under one or more contributor
 * license agreements. See the NOTICE file distributed with
 * this work for additional information regarding copyright
 * ownership. Elasticsearch licenses this file to you under
 * the Apache License, Version 2.0 (the "License"); you may
 * not use this file except in compliance with the License.
 * You may obtain a copy of the License at
 *
 *    http://www.apache.org/licenses/LICENSE-2.0
 *
 * Unless required by applicable law or agreed to in writing,
 * software distributed under the License is distributed on an
 * "AS IS" BASIS, WITHOUT WARRANTIES OR CONDITIONS OF ANY
 * KIND, either express or implied.  See the License for the
 * specific language governing permissions and limitations
 * under the License.
 */

package org.elasticsearch.index.mapper;

import org.apache.lucene.index.DocValuesType;
import org.apache.lucene.index.IndexableField;
import org.elasticsearch.bootstrap.JavaVersion;
import org.elasticsearch.common.Strings;
import org.elasticsearch.common.bytes.BytesReference;
import org.elasticsearch.common.compress.CompressedXContent;
import org.elasticsearch.common.time.DateFormatter;
import org.elasticsearch.common.xcontent.XContentFactory;
import org.elasticsearch.common.xcontent.XContentType;
import org.elasticsearch.index.IndexService;
import org.elasticsearch.plugins.Plugin;
import org.elasticsearch.test.ESSingleNodeTestCase;
import org.elasticsearch.test.InternalSettingsPlugin;
import org.junit.Before;

import java.io.IOException;
import java.time.ZoneId;
import java.time.ZoneOffset;
import java.time.ZonedDateTime;
import java.util.Collection;

import static org.hamcrest.Matchers.containsString;
import static org.hamcrest.Matchers.notNullValue;

public class DateFieldMapperTests extends ESSingleNodeTestCase {

    IndexService indexService;
    DocumentMapperParser parser;

    @Before
    public void setup() {
        indexService = createIndex("test");
        parser = indexService.mapperService().documentMapperParser();
    }

    @Override
    protected Collection<Class<? extends Plugin>> getPlugins() {
        return pluginList(InternalSettingsPlugin.class);
    }

    public void testDefaults() throws Exception {
        String mapping = Strings.toString(XContentFactory.jsonBuilder().startObject().startObject("type")
                .startObject("properties").startObject("field").field("type", "date").endObject().endObject()
                .endObject().endObject());

        DocumentMapper mapper = parser.parse("type", new CompressedXContent(mapping));

        assertEquals(mapping, mapper.mappingSource().toString());

        ParsedDocument doc = mapper.parse(new SourceToParse("test", "type", "1", BytesReference
                .bytes(XContentFactory.jsonBuilder()
                        .startObject()
                        .field("field", "2016-03-11")
                        .endObject()),
                XContentType.JSON));

        IndexableField[] fields = doc.rootDoc().getFields("field");
        assertEquals(2, fields.length);
        IndexableField pointField = fields[0];
        assertEquals(1, pointField.fieldType().pointIndexDimensionCount());
        assertEquals(8, pointField.fieldType().pointNumBytes());
        assertFalse(pointField.fieldType().stored());
        assertEquals(1457654400000L, pointField.numericValue().longValue());
        IndexableField dvField = fields[1];
        assertEquals(DocValuesType.SORTED_NUMERIC, dvField.fieldType().docValuesType());
        assertEquals(1457654400000L, dvField.numericValue().longValue());
        assertFalse(dvField.fieldType().stored());
    }

    public void testNotIndexed() throws Exception {
        String mapping = Strings.toString(XContentFactory.jsonBuilder().startObject().startObject("type")
                .startObject("properties").startObject("field").field("type", "date").field("index", false).endObject().endObject()
                .endObject().endObject());

        DocumentMapper mapper = parser.parse("type", new CompressedXContent(mapping));

        assertEquals(mapping, mapper.mappingSource().toString());

        ParsedDocument doc = mapper.parse(new SourceToParse("test", "type", "1", BytesReference
                .bytes(XContentFactory.jsonBuilder()
                        .startObject()
                        .field("field", "2016-03-11")
                        .endObject()),
                XContentType.JSON));

        IndexableField[] fields = doc.rootDoc().getFields("field");
        assertEquals(1, fields.length);
        IndexableField dvField = fields[0];
        assertEquals(DocValuesType.SORTED_NUMERIC, dvField.fieldType().docValuesType());
    }

    public void testNoDocValues() throws Exception {
        String mapping = Strings.toString(XContentFactory.jsonBuilder().startObject().startObject("type")
                .startObject("properties").startObject("field").field("type", "date").field("doc_values", false).endObject().endObject()
                .endObject().endObject());

        DocumentMapper mapper = parser.parse("type", new CompressedXContent(mapping));

        assertEquals(mapping, mapper.mappingSource().toString());

        ParsedDocument doc = mapper.parse(new SourceToParse("test", "type", "1", BytesReference
                .bytes(XContentFactory.jsonBuilder()
                        .startObject()
                        .field("field", "2016-03-11")
                        .endObject()),
                XContentType.JSON));

        IndexableField[] fields = doc.rootDoc().getFields("field");
        assertEquals(1, fields.length);
        IndexableField pointField = fields[0];
        assertEquals(1, pointField.fieldType().pointIndexDimensionCount());
    }

    public void testStore() throws Exception {
        String mapping = Strings.toString(XContentFactory.jsonBuilder().startObject().startObject("type")
                .startObject("properties").startObject("field").field("type", "date").field("store", true).endObject().endObject()
                .endObject().endObject());

        DocumentMapper mapper = parser.parse("type", new CompressedXContent(mapping));

        assertEquals(mapping, mapper.mappingSource().toString());

        ParsedDocument doc = mapper.parse(new SourceToParse("test", "type", "1", BytesReference
                .bytes(XContentFactory.jsonBuilder()
                        .startObject()
                        .field("field", "2016-03-11")
                        .endObject()),
                XContentType.JSON));

        IndexableField[] fields = doc.rootDoc().getFields("field");
        assertEquals(3, fields.length);
        IndexableField pointField = fields[0];
        assertEquals(1, pointField.fieldType().pointIndexDimensionCount());
        IndexableField dvField = fields[1];
        assertEquals(DocValuesType.SORTED_NUMERIC, dvField.fieldType().docValuesType());
        IndexableField storedField = fields[2];
        assertTrue(storedField.fieldType().stored());
        assertEquals(1457654400000L, storedField.numericValue().longValue());
    }

    public void testIgnoreMalformed() throws Exception {
        String mapping = Strings.toString(XContentFactory.jsonBuilder().startObject().startObject("type")
                .startObject("properties").startObject("field").field("type", "date").endObject().endObject()
                .endObject().endObject());

        DocumentMapper mapper = parser.parse("type", new CompressedXContent(mapping));

        assertEquals(mapping, mapper.mappingSource().toString());

        ThrowingRunnable runnable = () -> mapper.parse(new SourceToParse("test", "type", "1", BytesReference
                .bytes(XContentFactory.jsonBuilder()
                        .startObject()
                        .field("field", "2016-03-99")
                        .endObject()),
                XContentType.JSON));
        MapperParsingException e = expectThrows(MapperParsingException.class, runnable);
        assertThat(e.getCause().getMessage(),
            containsString("failed to parse date field [2016-03-99] with format [strict_date_optional_time||epoch_millis]"));

        mapping = Strings.toString(XContentFactory.jsonBuilder().startObject().startObject("type")
                .startObject("properties").startObject("field").field("type", "date")
                .field("ignore_malformed", true).endObject().endObject()
                .endObject().endObject());

        DocumentMapper mapper2 = parser.parse("type", new CompressedXContent(mapping));

        ParsedDocument doc = mapper2.parse(new SourceToParse("test", "type", "1", BytesReference
                .bytes(XContentFactory.jsonBuilder()
                        .startObject()
                        .field("field", ":1")
                        .endObject()),
                XContentType.JSON));

        IndexableField[] fields = doc.rootDoc().getFields("field");
        assertEquals(0, fields.length);
        assertArrayEquals(new String[] { "field" }, doc.rootDoc().getValues("_ignored"));
    }

    public void testChangeFormat() throws IOException {
        String mapping = Strings.toString(XContentFactory.jsonBuilder().startObject().startObject("type")
                .startObject("properties").startObject("field").field("type", "date")
                .field("format", "epoch_second").endObject().endObject()
                .endObject().endObject());

        DocumentMapper mapper = parser.parse("type", new CompressedXContent(mapping));

        assertEquals(mapping, mapper.mappingSource().toString());

        ParsedDocument doc = mapper.parse(new SourceToParse("test", "type", "1", BytesReference
                .bytes(XContentFactory.jsonBuilder()
                        .startObject()
                        .field("field", 1457654400)
                        .endObject()),
                XContentType.JSON));

        IndexableField[] fields = doc.rootDoc().getFields("field");
        assertEquals(2, fields.length);
        IndexableField pointField = fields[0];
        assertEquals(1457654400000L, pointField.numericValue().longValue());
    }

<<<<<<< HEAD
=======
    public void testFloatEpochFormat() throws IOException {
        String mapping = Strings.toString(XContentFactory.jsonBuilder().startObject().startObject("type")
                .startObject("properties").startObject("field").field("type", "date")
                .field("format", "epoch_millis").endObject().endObject()
                .endObject().endObject());

        DocumentMapper mapper = parser.parse("type", new CompressedXContent(mapping));

        assertEquals(mapping, mapper.mappingSource().toString());

        long epochMillis = randomNonNegativeLong();
        String epochFloatValue = epochMillis + "." + randomIntBetween(0, 999);

        ParsedDocument doc = mapper.parse(new SourceToParse("test", "type", "1", BytesReference
                .bytes(XContentFactory.jsonBuilder()
                        .startObject()
                        .field("field", epochFloatValue)
                        .endObject()),
                XContentType.JSON));

        IndexableField[] fields = doc.rootDoc().getFields("field");
        assertEquals(2, fields.length);
        IndexableField pointField = fields[0];
        assertEquals(epochMillis, pointField.numericValue().longValue());
    }

>>>>>>> d3f1fe46
    public void testChangeLocale() throws IOException {
        assumeTrue("need java 9 for testing ",JavaVersion.current().compareTo(JavaVersion.parse("9")) >= 0);
        String mapping = Strings.toString(XContentFactory.jsonBuilder().startObject().startObject("type")
                .startObject("properties").startObject("field").field("type", "date")
                    .field("format", "E, d MMM yyyy HH:mm:ss Z")
                    .field("locale", "de")
            .endObject().endObject().endObject().endObject());

        DocumentMapper mapper = parser.parse("type", new CompressedXContent(mapping));

        assertEquals(mapping, mapper.mappingSource().toString());

        mapper.parse(new SourceToParse("test", "type", "1", BytesReference
                .bytes(XContentFactory.jsonBuilder()
                        .startObject()
                        .field("field", "Mi., 06 Dez. 2000 02:55:00 -0800")
                        .endObject()),
                XContentType.JSON));
    }

    public void testNullValue() throws IOException {
        String mapping = Strings.toString(XContentFactory.jsonBuilder().startObject()
                .startObject("type")
                    .startObject("properties")
                        .startObject("field")
                            .field("type", "date")
                        .endObject()
                    .endObject()
                .endObject().endObject());

        DocumentMapper mapper = parser.parse("type", new CompressedXContent(mapping));
        assertEquals(mapping, mapper.mappingSource().toString());

        ParsedDocument doc = mapper.parse(new SourceToParse("test", "type", "1", BytesReference
                .bytes(XContentFactory.jsonBuilder()
                        .startObject()
                        .nullField("field")
                        .endObject()),
                XContentType.JSON));
        assertArrayEquals(new IndexableField[0], doc.rootDoc().getFields("field"));

        mapping = Strings.toString(XContentFactory.jsonBuilder().startObject()
                .startObject("type")
                    .startObject("properties")
                        .startObject("field")
                            .field("type", "date")
                            .field("null_value", "2016-03-11")
                        .endObject()
                    .endObject()
                .endObject().endObject());

        mapper = parser.parse("type", new CompressedXContent(mapping));
        assertEquals(mapping, mapper.mappingSource().toString());

        doc = mapper.parse(new SourceToParse("test", "type", "1", BytesReference
                .bytes(XContentFactory.jsonBuilder()
                        .startObject()
                        .nullField("field")
                        .endObject()),
                XContentType.JSON));
        IndexableField[] fields = doc.rootDoc().getFields("field");
        assertEquals(2, fields.length);
        IndexableField pointField = fields[0];
        assertEquals(1, pointField.fieldType().pointIndexDimensionCount());
        assertEquals(8, pointField.fieldType().pointNumBytes());
        assertFalse(pointField.fieldType().stored());
        assertEquals(1457654400000L, pointField.numericValue().longValue());
        IndexableField dvField = fields[1];
        assertEquals(DocValuesType.SORTED_NUMERIC, dvField.fieldType().docValuesType());
        assertEquals(1457654400000L, dvField.numericValue().longValue());
        assertFalse(dvField.fieldType().stored());
    }

    public void testNullConfigValuesFail() throws MapperParsingException, IOException {
        String mapping = Strings.toString(XContentFactory.jsonBuilder().startObject()
                .startObject("type")
                    .startObject("properties")
                        .startObject("field")
                            .field("type", "date")
                            .field("format", (String) null)
                        .endObject()
                    .endObject()
                .endObject().endObject());

        Exception e = expectThrows(MapperParsingException.class, () -> parser.parse("type", new CompressedXContent(mapping)));
        assertEquals("[format] must not have a [null] value", e.getMessage());
    }

    public void testEmptyName() throws IOException {
        String mapping = Strings.toString(XContentFactory.jsonBuilder().startObject().startObject("type")
            .startObject("properties").startObject("").field("type", "date")
            .field("format", "epoch_second").endObject().endObject()
            .endObject().endObject());

        IllegalArgumentException e = expectThrows(IllegalArgumentException.class,
            () -> parser.parse("type", new CompressedXContent(mapping))
        );
        assertThat(e.getMessage(), containsString("name cannot be empty string"));
    }

    public void testTimeZoneParsing() throws Exception {
        final String timeZonePattern = "yyyy-MM-dd" + randomFrom("XXX", "[XXX]", "'['XXX']'");

        String mapping = Strings.toString(XContentFactory.jsonBuilder().startObject()
                .startObject("type")
                    .startObject("properties")
                        .startObject("field")
                            .field("type", "date")
                            .field("format", timeZonePattern)
                        .endObject()
                    .endObject()
                .endObject().endObject());

        DocumentMapper mapper = parser.parse("type", new CompressedXContent(mapping));
        assertEquals(mapping, mapper.mappingSource().toString());

        DateFormatter formatter = DateFormatter.forPattern(timeZonePattern);
        final ZoneId randomTimeZone = randomBoolean() ? ZoneId.of(randomFrom("UTC", "CET")) : randomZone();
        final ZonedDateTime randomDate = ZonedDateTime.of(2016, 3, 11, 0, 0, 0, 0, randomTimeZone);

        ParsedDocument doc = mapper.parse(new SourceToParse("test", "type", "1", BytesReference
                .bytes(XContentFactory.jsonBuilder()
                        .startObject()
                            .field("field", formatter.format(randomDate))
                        .endObject()),
                XContentType.JSON));

        IndexableField[] fields = doc.rootDoc().getFields("field");
        assertEquals(2, fields.length);

        long millis = randomDate.withZoneSameInstant(ZoneOffset.UTC).toInstant().toEpochMilli();
        assertEquals(millis, fields[0].numericValue().longValue());
    }

    public void testMergeDate() throws IOException {
        String initMapping = Strings.toString(XContentFactory.jsonBuilder().startObject().startObject("movie")
            .startObject("properties")
            .startObject("release_date").field("type", "date").field("format", "yyyy/MM/dd").endObject()
            .endObject().endObject().endObject());
        indexService.mapperService().merge("movie", new CompressedXContent(initMapping),
            MapperService.MergeReason.MAPPING_UPDATE);

        assertThat(indexService.mapperService().fullName("release_date"), notNullValue());
        assertFalse(indexService.mapperService().fullName("release_date").stored());

        String updateFormatMapping = Strings.toString(XContentFactory.jsonBuilder().startObject().startObject("movie")
            .startObject("properties")
            .startObject("release_date").field("type", "date").field("format", "epoch_millis").endObject()
            .endObject().endObject().endObject());

        Exception e = expectThrows(IllegalArgumentException.class,
            () -> indexService.mapperService().merge("movie", new CompressedXContent(updateFormatMapping),
                MapperService.MergeReason.MAPPING_UPDATE));
        assertThat(e.getMessage(), containsString("[mapper [release_date] has different [format] values]"));
    }

    public void testMergeText() throws Exception {
        String mapping = Strings.toString(XContentFactory.jsonBuilder().startObject().startObject("_doc")
                .startObject("properties").startObject("date").field("type", "date").endObject()
                .endObject().endObject().endObject());
        DocumentMapper mapper = indexService.mapperService().parse("_doc", new CompressedXContent(mapping), false);

        String mappingUpdate = Strings.toString(XContentFactory.jsonBuilder().startObject().startObject("_doc")
                .startObject("properties").startObject("date").field("type", "text").endObject()
                .endObject().endObject().endObject());
        DocumentMapper update = indexService.mapperService().parse("_doc", new CompressedXContent(mappingUpdate), false);

        IllegalArgumentException e = expectThrows(IllegalArgumentException.class,
                () -> mapper.merge(update.mapping()));
        assertEquals("mapper [date] of different type, current_type [date], merged_type [text]", e.getMessage());
    }

    public void testIllegalFormatField() throws Exception {
        String mapping =  Strings.toString(XContentFactory.jsonBuilder()
            .startObject()
                .startObject("type")
                    .startObject("properties")
                        .startObject("field")
                            .field("type", "date")
                            .array("format", "test_format")
                        .endObject()
                    .endObject()
                .endObject()
            .endObject());

        IllegalArgumentException e = expectThrows(IllegalArgumentException.class,
                () -> parser.parse("type", new CompressedXContent(mapping)));
        assertEquals("Invalid format: [[test_format]]: Unknown pattern letter: t", e.getMessage());
    }
}<|MERGE_RESOLUTION|>--- conflicted
+++ resolved
@@ -220,35 +220,6 @@
         assertEquals(1457654400000L, pointField.numericValue().longValue());
     }
 
-<<<<<<< HEAD
-=======
-    public void testFloatEpochFormat() throws IOException {
-        String mapping = Strings.toString(XContentFactory.jsonBuilder().startObject().startObject("type")
-                .startObject("properties").startObject("field").field("type", "date")
-                .field("format", "epoch_millis").endObject().endObject()
-                .endObject().endObject());
-
-        DocumentMapper mapper = parser.parse("type", new CompressedXContent(mapping));
-
-        assertEquals(mapping, mapper.mappingSource().toString());
-
-        long epochMillis = randomNonNegativeLong();
-        String epochFloatValue = epochMillis + "." + randomIntBetween(0, 999);
-
-        ParsedDocument doc = mapper.parse(new SourceToParse("test", "type", "1", BytesReference
-                .bytes(XContentFactory.jsonBuilder()
-                        .startObject()
-                        .field("field", epochFloatValue)
-                        .endObject()),
-                XContentType.JSON));
-
-        IndexableField[] fields = doc.rootDoc().getFields("field");
-        assertEquals(2, fields.length);
-        IndexableField pointField = fields[0];
-        assertEquals(epochMillis, pointField.numericValue().longValue());
-    }
-
->>>>>>> d3f1fe46
     public void testChangeLocale() throws IOException {
         assumeTrue("need java 9 for testing ",JavaVersion.current().compareTo(JavaVersion.parse("9")) >= 0);
         String mapping = Strings.toString(XContentFactory.jsonBuilder().startObject().startObject("type")
